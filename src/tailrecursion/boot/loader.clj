--- conflicted
+++ resolved
@@ -7,7 +7,6 @@
 ;; You must not remove this notice, or any other, from this software.
 
 (ns tailrecursion.boot.loader
-<<<<<<< HEAD
   (:require
    [clojure.java.io          :as io]
    [clojure.string           :as string]
@@ -15,12 +14,6 @@
    [cemerick.pomegranate     :as pom]
    [clojure.stacktrace       :as trace]
    [tailrecursion.boot.strap :as strap])
-=======
-  (:require [clojure.string                    :as string]
-            [clojure.java.io                   :as io]
-            [cemerick.pomegranate              :as pom]
-            [tailrecursion.boot.semver         :as semver])
->>>>>>> e835fb85
   (:gen-class))
 
 (defmacro guard [expr & [default]]
@@ -105,7 +98,6 @@
           :password        password
           :non-proxy-hosts (get-non-proxy-hosts)}))))
 
-<<<<<<< HEAD
 (def core-dep    (atom nil))
 (def dfl-repos   #{"http://clojars.org/repo/" "http://repo1.maven.org/maven2/"})
 
@@ -194,31 +186,4 @@
                   (let [main (find-var (symbol "tailrecursion.boot" "-main"))
                         info (update-in (info) [:dependencies] into core-dep*)]
                     (apply main info arg0 script args)))
-              (with-err (no-core-dep arg0) (usage)))))))))
-=======
-(defn add-dependencies! [deps repos]
-  (let [deps (mapv (partial exclude ['org.clojure/clojure]) deps)]
-    (pom/add-dependencies :coordinates        deps
-                          :repositories       (zipmap repos repos)
-                          :transfer-listener  transfer-listener
-                          :proxy              (get-proxy-settings))))
-
-(defn -main [& args]
-  (let [cfg   (read-config (io/file "boot.edn"))
-        dep?  #(= 'tailrecursion/boot.core (first %))
-        deps  (->> cfg :dependencies (filter dep?) vec)
-        repos (or (:repositories cfg)
-                  #{"http://repo1.maven.org/maven2/" "http://clojars.org/repo/"})]
-    (assert (seq deps) "No boot.core dependency specified.")
-    (add-dependencies! deps repos)
-    (require 'tailrecursion.boot)
-    (let [core-ver    (second (first deps))
-          use-info?   (semver/newer? core-ver "1.2.1")
-          main        (find-var (symbol "tailrecursion.boot" "-main"))
-          loader-info {:boot-version (info)}]
-      (try (apply (if-not use-info? main (partial main loader-info)) args)
-        (catch Throwable e
-          (.printStackTrace e)
-          (System/exit 1))))
-    (System/exit 0)))
->>>>>>> e835fb85
+              (with-err (no-core-dep arg0) (usage)))))))))