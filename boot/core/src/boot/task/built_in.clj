(ns boot.task.built-in
  (:require
   [clojure.java.io      :as io]
   [clojure.set          :as set]
   [clojure.string       :as string]
   [boot.pod             :as pod]
   [boot.file            :as file]
   [boot.repl            :as repl]
   [boot.core            :as core]
   [boot.main            :as main]
   [boot.util            :as util]
   [boot.git             :as git]
   [boot.task-helpers    :as helpers]
   [boot.from.table.core :as table])
  (:import
   [java.io File]
   [java.util Arrays]
   [javax.tools ToolProvider DiagnosticCollector Diagnostic$Kind]
   [java.util.concurrent LinkedBlockingQueue TimeUnit]))

;; Tasks ;;;;;;;;;;;;;;;;;;;;;;;;;;;;;;;;;;;;;;;;;;;;;;;;;;;;;;;;;;;;;;;;;;;;;;;

(core/deftask help
  "Print usage info and list available tasks."
  []
  (core/with-pre-wrap fileset
    (let [tasks (#'helpers/available-tasks 'boot.user)
          opts  (->> main/cli-opts (mapv (fn [[x y z]] ["" (str x " " y) z])))
          envs  [["" "BOOT_AS_ROOT"         "Set to 'yes' to allow boot to run as root."]
                 ["" "BOOT_CHANNEL"         "Set to 'DEV' to update boot via the testing branch."]
                 ["" "BOOT_CLOJURE_VERSION" "The version of Clojure boot will provide (1.6.0)."]
                 ["" "BOOT_HOME"            "Directory where boot stores global state (~/.boot)."]
                 ["" "BOOT_JVM_OPTIONS"     "Specify JVM options (Unix/Linux/OSX only)."]
                 ["" "BOOT_LOCAL_REPO"      "The local Maven repo path (~/.m2/repository)."]
                 ["" "BOOT_VERSION"         "Specify the version of boot core to use."]]
          files [["" "./.boot"              "Directory where boot stores local state."]
                 ["" "./build.boot"         "The build script for this project."]
                 ["" "./boot.properties"    "Specify boot and clj versions for this project."]
                 ["" "$HOME/.profile.boot"  "A script to run before running the build script."]]
          br    #(conj % ["" "" ""])]
      (boot.App/usage)
      (printf "\n%s\n"
              (-> [["" ""] ["Usage:" "boot OPTS <task> TASK_OPTS <task> TASK_OPTS ..."]]
                  (table/table :style :none)
                  with-out-str))
      (printf "%s\nDo `boot <task> -h` to see usage info and TASK_OPTS for <task>.\n"
              (-> [["" "" ""]]
                  (into (#'helpers/set-title opts "OPTS:")) (br)
                  (into (#'helpers/set-title (#'helpers/tasks-table tasks) "Tasks:")) (br)
                  (into (#'helpers/set-title envs "Env:")) (br)
                  (into (#'helpers/set-title files "Files:"))
                  (table/table :style :none)
                  with-out-str))
      fileset)))

(core/deftask speak
  "Audible notifications during build.

  Default themes: system (the default), ordinance, and woodblock. New themes
  can be included via jar dependency with the sound files as resources:

    boot
    └── notify
        ├── <theme-name>_failure.mp3
        ├── <theme-name>_success.mp3
        └── <theme-name>_warning.mp3

  Sound files specified individually take precedence over theme sounds."

  [t theme NAME   str "The notification sound theme."
   s success FILE str "The sound file to play when the build is successful."
   w warning FILE str "The sound file to play when there are warnings reported."
   f failure FILE str "The sound file to play when the build fails."]

  (let [tmp        (core/temp-dir!)
        resource   #(vector %2 (format "boot/notify/%s_%s.mp3" %1 %2))
        resources  #(map resource (repeat %) ["success" "warning" "failure"])
        themefiles (into {}
                     (let [rs (when theme (resources theme))]
                       (when (and (seq rs) (every? (comp io/resource second) rs))
                         (for [[x r] rs]
                           (let [f (io/file tmp (.getName (io/file r)))]
                             (pod/copy-resource r f)
                             [(keyword x) (.getPath f)])))))
        success    (or success (:success themefiles))
        warning    (or warning (:warning themefiles))
        failure    (or failure (:failure themefiles))]
    (fn [next-task]
      (fn [fileset]
        (try
          (util/with-let [_ (next-task fileset)]
            (pod/call-worker
              (if (zero? @core/*warnings*)
                `(boot.notify/success! ~theme ~success)
                `(boot.notify/warning! ~theme ~(deref core/*warnings*) ~warning))))
          (catch Throwable t
            (pod/call-worker
              `(boot.notify/failure! ~theme ~failure))
            (throw t)))))))

(core/deftask show
  "Print project/build info (e.g. dependency graph, etc)."

  [d deps      bool "Print project dependency graph."
   e env       bool "Print the boot env map."
   f fileset   bool "Print the build fileset object."
   u updates   bool "Print newer releases of outdated dependencies."
   s snapshots bool "Include snapshot versions in updates searches."]

  (core/with-pre-wrap fileset'
    (when deps    (print (pod/call-worker `(boot.aether/dep-tree ~(core/get-env)))))
    (when env     (println (pr-str (core/get-env))))
    (when fileset (println (pr-str fileset')))
    (when updates (mapv prn (pod/outdated (core/get-env) :snapshots snapshots)))
    fileset'))

(core/deftask wait
  "Wait before calling the next handler.

  Waits forever if the --time option is not specified."

  [t time MSEC int "The interval in milliseconds."]

  (if (zero? (or time 0))
    (core/with-post-wrap _ @(promise))
    (core/with-pre-wrap fileset (Thread/sleep time) fileset)))

(core/deftask watch
  "Call the next handler whenever source and/or resource files change.

  Debouncing time is 10ms by default."

  [q quiet         bool "Suppress all output from running jobs."
   d debounce MSEC long "The time to wait (millisec) for filesystem to settle down."]

  (pod/require-in @pod/worker-pod "boot.watcher")
  (fn [next-task]
    (fn [fileset]
      (let [q        (LinkedBlockingQueue.)
            return   (atom fileset)
            srcdirs  (map (memfn getPath) (core/user-dirs fileset))
            watchers (map file/make-watcher srcdirs)
            paths    (into-array String srcdirs)
            k        (.invoke @pod/worker-pod "boot.watcher/make-watcher" q paths)]
        (when-not quiet
          (util/info "Starting file watcher (CTRL-C to quit)...\n\n"))
        (loop [ret (util/guard [(.take q)])]
          (when ret
            (if-let [more (.poll q (or debounce 10) TimeUnit/MILLISECONDS)]
              (recur (conj ret more))
              (let [start   (System/currentTimeMillis)
                    etime   #(- (System/currentTimeMillis) start)
                    changed (->> (map #(%) watchers)
                                 (reduce (partial merge-with set/union))
                                 :time (filter (memfn exists)) set)]
                (when-not (empty? changed)
                  (binding [*out* (if quiet (new java.io.StringWriter) *out*)
                            *err* (if quiet (new java.io.StringWriter) *err*)]
<<<<<<< HEAD
                    (core/reset-build!)
                    (reset! return (-> fileset core/reset-fileset! core/commit! next-task))
=======
                    (try (-> event core/prep-build! continue)
                         (catch Throwable ex (util/print-ex ex)))
>>>>>>> 645d8878
                    (util/info "Elapsed time: %.3f sec\n\n" (float (/ (etime) 1000)))))
                (recur (util/guard [(.take q)]))))))
        (.invoke @pod/worker-pod "boot.watcher/stop-watcher" k)
        @return))))

(core/deftask repl
  "Start a REPL session for the current project.

  If no bind/host is specified the REPL server will listen on 0.0.0.0 and the
  client will connect to 127.0.0.1.

  If no port is specified the server will choose a random one and the client
  will read the .nrepl-port file and use that.

  The *default-middleware* and *default-dependencies* atoms in the boot.repl-server
  namespace contain vectors of default REPL middleware and REPL dependencies to
  be loaded when starting the server. You may modify these in your build.boot
  file."

  [s server         bool  "Start REPL server only."
   c client         bool  "Start REPL client only."
   C no-color       bool  "Disable ANSI color output in client."
   e eval EXPR      any   "The form the client will evaluate in the boot.user ns."
   b bind ADDR      str   "The address server listens on."
   H host HOST      str   "The host client connects to."
   i init PATH      str   "The file to evaluate in the boot.user ns."
   I skip-init      bool  "Skip default client initialization code."
   p port PORT      int   "The port to listen on and/or connect to."
   n init-ns NS     sym   "The initial REPL namespace."
   m middleware SYM [sym] "The REPL middleware vector."
   x handler SYM    sym   "The REPL handler (overrides middleware options)."]

  (let [srv-opts (select-keys *opts* [:bind :port :init-ns :middleware :handler])
        cli-opts (-> *opts*
                     (select-keys [:host :port :history])
                     (assoc :color (not no-color)
                            :standalone true
                            :custom-eval eval
                            :custom-init init
                            :skip-default-init skip-init))
        deps     (remove pod/dependency-loaded? @repl/*default-dependencies*)
        repl-svr (delay (when (seq deps)
                          (pod/add-dependencies
                            (assoc (core/get-env) :dependencies deps)))
                        (require 'boot.repl-server)
                        ((resolve 'boot.repl-server/start-server) srv-opts))
        repl-cli (delay (pod/call-worker `(boot.repl-client/client ~cli-opts)))]
    (comp
      (core/with-pre-wrap fileset
        (when (or server (not client)) @repl-svr)
        fileset)
      (core/with-post-wrap _
        (when (or client (not server)) @repl-cli)))))

(core/deftask pom
  "Create project pom.xml file.

  The project and version must be specified to make a pom.xml."

  [p project SYM      sym      "The project id (eg. foo/bar)."
   v version VER      str      "The project version."
   d description DESC str      "The project description."
   u url URL          str      "The project homepage url."
   l license KEY=VAL  {kw str} "The project license map (KEY in name, url)."
   s scm KEY=VAL      {kw str} "The project scm map (KEY in url, tag)."]

  (let [tgt (core/temp-dir!)]
    (core/with-pre-wrap fileset
      (let [tag  (or (:tag scm) (util/guard (git/last-commit)) "HEAD")
            scm  (when scm (assoc scm :tag tag))
            opts (assoc *opts* :scm scm :dependencies (:dependencies (core/get-env)))]
      (core/empty-dir! tgt)
      (when-not (and project version)
        (throw (Exception. "need project and version to create pom.xml")))
      (let [[gid aid] (util/extract-ids project)
            pomdir    (io/file tgt "META-INF" "maven" gid aid)
            xmlfile   (io/file pomdir "pom.xml")
            propfile  (io/file pomdir "pom.properties")]
        (util/info "Writing %s and %s...\n" (.getName xmlfile) (.getName propfile))
        (pod/call-worker
          `(boot.pom/spit-pom! ~(.getPath xmlfile) ~(.getPath propfile) ~opts))
        (-> fileset (core/add-resource! tgt) core/commit!))))))

(core/deftask add-src
  "Add source files to fileset.

  The include and exclude options specify sets of regular expressions (strings)
  that will be used to filter the source files. If no filters are specified then
  all files are added to the fileset."

  [i include REGEX #{str} "The set of regexes that paths must match."
   x exclude REGEX #{str} "The set of regexes that paths must not match."]

  (core/with-pre-wrap fileset
    (let [in  (core/input-dirs fileset)
          out (core/output-dirs fileset)
          src (set/difference in out)]
      (util/info "Adding source files...\n")
      (-> (reduce core/add-resource! fileset src) core/commit!))))

(core/deftask add-repo
  "Add all files in project git repo to fileset.

  The ref option (default HEAD) facilitates pulling files from tags or specific
  commits.

  The include and exclude options specify sets of regular expressions (strings)
  that will be used to filter the source files. If no filters are specified then
  all files are added to the fileset."

  [u untracked     bool   "Add untracked (but not ignored) files."
   r ref REF       str    "The git reference for the desired file tree."
   i include REGEX #{str} "The set of regexes that paths must match."
   x exclude REGEX #{str} "The set of regexes that paths must not match."]

  (let [tgt (core/temp-dir!)]
    (core/with-pre-wrap fileset
      (core/empty-dir! tgt)
      (util/info "Adding repo files...\n")
      (doseq [p (core/git-files :ref ref :untracked untracked)]
        (file/copy-with-lastmod (io/file p) (io/file tgt p)))
      (-> fileset (core/add-resource! tgt) core/commit!))))

(core/deftask uber
  "Add jar entries from dependencies to fileset.

  Use this task before the packaging task (jar, war, etc.) to create uberjars,
  uberwars, etc. This provides the means to package the project with all of its
  dependencies included.

  By default, entries from dependencies with the following scopes will be copied
  to the fileset: compile, runtime, and provided. The include-scope and exclude-
  scope options may be used to add or remove scope(s) from this set.

  The as-jars option pulls in dependency jars without exploding them, such that
  the jarfiles themselves are copied into the fileset.

  The include and exclude options specify sets of regular expressions (strings)
  that will be used to filter the entries (or jar files if the as-jars option
  was specified). If no filters are specified then all entries (or jar files)
  are added to the fileset."

  [j as-jars             bool   "Copy entire jar files instead of exploding them."
   s include-scope SCOPE #{str} "The set of scopes to add."
   S exclude-scope SCOPE #{str} "The set of scopes to remove."
   i include REGEX       #{str} "The set of regexes that paths must match."
   x exclude REGEX       #{str} "The set of regexes that paths must not match."]

  (let [tgt        (core/temp-dir!)
        dfl-scopes #{"compile" "runtime" "provided"}
        scopes     (-> dfl-scopes
                       (set/union include-scope)
                       (set/difference exclude-scope))
        include    (map re-pattern include)
        exclude    (map re-pattern exclude)
        scope?     #(contains? scopes (:scope (util/dep-as-map %)))
        jars       (-> (core/get-env)
                       (update-in [:dependencies] (partial filter scope?))
                       pod/resolve-dependency-jars)
        add-uber   (delay
                     (util/info "Adding uberjar entries...\n")
                     (doseq [jar jars]
                       (if as-jars
                         (when (file/keep-filters? include exclude jar)
                           (file/copy-with-lastmod jar (io/file tgt (.getName jar))))
                         (doseq [[relpath url-str] (pod/jar-entries jar)
                                 :let [f (io/file relpath)]]
                           (when (file/keep-filters? include exclude f)
                             (let [segs    (file/split-path relpath)
                                   outfile (apply io/file tgt segs)]
                               (when-not (or (.exists outfile) (= "META-INF" (first segs)))
                                 (pod/copy-url url-str outfile))))))))]
    (core/with-pre-wrap fileset
      @add-uber
      (-> fileset (core/add-resource! tgt) core/commit!))))

(core/deftask web
  "Create project web.xml file.

  The --serve option is required. The others are optional."

  [s serve SYM   sym "The 'serve' callback function."
   c create SYM  sym "The 'create' callback function."
   d destroy SYM sym "The 'destroy' callback function."]

  (let [tgt     (core/temp-dir!)
        xmlfile (io/file tgt "WEB-INF" "web.xml")
        implp   'tailrecursion/clojure-adapter-servlet
        implv   "0.1.0-SNAPSHOT"
        classes #"^tailrecursion/.*\.(class|clj)$"
        webxml  (delay
                  (util/info "Adding servlet impl...\n")
                  (pod/copy-dependency-jar-entries
                    (core/get-env) tgt [implp implv] classes)
                  (util/info "Writing %s...\n" (.getName xmlfile))
                  (pod/call-worker
                    `(boot.web/spit-web!
                       ~(.getPath xmlfile) ~serve ~create ~destroy)))]
    (core/with-pre-wrap fileset
      (assert (and (symbol? serve) (namespace serve))
              (format "serve function must be namespaced symbol (%s)" serve))
      @webxml
      (-> fileset (core/add-resource! tgt) core/commit!))))

(core/deftask aot
  "Perform AOT compilation of Clojure namespaces."

  [a all          bool   "Compile all namespaces."
   n namespace NS #{sym} "The set of namespaces to compile."]

  (let [tgt (core/temp-dir!)]
    (core/with-pre-wrap fileset
      (core/empty-dir! tgt)
      (let [nses (->> (core/input-files fileset)
                      (map core/tmppath)
                      (filter #(.endsWith % ".clj"))
                      (map util/path->ns)
                      (filter #(or all (contains? namespace %))))]
        (binding [*compile-path* (.getPath tgt)]
          (doseq [ns nses]
            (util/info "Compiling %s...\n" ns)
            (compile ns))))
      (-> fileset (core/add-resource! tgt) core/commit!))))

(core/deftask javac
  "Compile java sources."
  []
  (let [tgt (core/temp-dir!)]
    (core/with-pre-wrap fileset
      (let [throw?    (atom nil)
            diag-coll (DiagnosticCollector.)
            compiler  (ToolProvider/getSystemJavaCompiler)
            file-mgr  (.getStandardFileManager compiler diag-coll nil nil)
            opts      (->> ["-d" (.getPath tgt)] (into-array String) Arrays/asList)
            handler   {Diagnostic$Kind/ERROR util/fail
                       Diagnostic$Kind/WARNING util/warn
                       Diagnostic$Kind/MANDATORY_WARNING util/warn}
            srcs      (some->> (core/input-files fileset)
                               (core/by-ext [".java"])
                               (map core/tmpfile)
                               (into-array File)
                               Arrays/asList
                               (.getJavaFileObjectsFromFiles file-mgr))]
        (when srcs
          (util/info "Compiling Java classes...\n")
          (-> compiler (.getTask *err* file-mgr diag-coll opts nil srcs) .call)
          (doseq [d (.getDiagnostics diag-coll) :let [k (.getKind d)]]
            (when (= Diagnostic$Kind/ERROR k) (reset! throw? true))
            (let [log (handler k util/info)]
              (log "%s: %s, line %d: %s\n"
                   (.toString k)
                   (.. d getSource getName)
                   (.getLineNumber d)
                   (.getMessage d nil))))
          (.close file-mgr)
          (when @throw? (throw (Exception. "java compiler error")))))
      (-> fileset (core/add-resource! tgt) core/commit!))))

(core/deftask jar
  "Build a jar file for the project.

  The include and exclude options specify sets of regular expressions (strings)
  that will be used to filter the entries. If no filters are specified then all
  entries are added to the jar file."

  [f file PATH        str       "The target jar file name."
   M manifest KEY=VAL {str str} "The jar manifest map."
   m main MAIN        sym       "The namespace containing the -main function."
   i include REGEX       #{str} "The set of regexes that paths must match."
   x exclude REGEX       #{str} "The set of regexes that paths must not match."]

  (let [tgt (core/temp-dir!)]
    (core/with-pre-wrap fileset
      (core/empty-dir! tgt)
      (let [pomprop (->> (core/output-files fileset)
                         (map core/tmpfile)
                         (core/by-name ["pom.properties"])
                         first)
            [aid v] (some->> pomprop
                             pod/pom-properties-map
                             ((juxt :artifact-id :version)))
            jarname (or file (and aid v (str aid "-" v ".jar")) "project.jar")
            jarfile (io/file tgt jarname)]
        (let [keep?   (partial file/keep-filters? include exclude)
              entries (->> (core/output-files fileset) (filter #(keep? (core/tmpfile %))))
              index   (->> entries (map (juxt core/tmppath #(.getPath (core/tmpfile %)))))]
          (util/info "Writing %s...\n" (.getName jarfile))
          (pod/call-worker
            `(boot.jar/spit-jar! ~(.getPath jarfile) ~index ~manifest ~main))
          (-> fileset (core/rm! entries) (core/add-resource! tgt) core/commit!))))))

(core/deftask war
  "Create war file for web deployment.

  The include and exclude options specify sets of regular expressions (strings)
  that will be used to filter the entries. If no filters are specified then all
  entries are added to the war file."

  [f file PATH     str    "The target war file name."
   i include REGEX #{str} "The set of regexes that paths must match."
   x exclude REGEX #{str} "The set of regexes that paths must not match."]

  (let [tgt (core/temp-dir!)]
    (core/with-pre-wrap fileset
      (core/empty-dir! tgt)
      (let [warname (or file "project.war")
            warfile (io/file tgt warname)
            inf?    #(contains? #{"META-INF" "WEB-INF"} %)]
        (let [->war   #(let [r    (core/tmppath %)
                             r'   (file/split-path r)
                             path (->> (if (.endsWith r ".jar")
                                         ["lib" (last r')]
                                         (into ["classes"] r'))
                                       (into ["WEB-INF"]))]
                         (if (inf? (first r')) r (.getPath (apply io/file path))))
              keep?   (partial file/keep-filters? include exclude)
              entries (->> (core/output-files fileset) (filter (comp keep? core/tmpfile)))
              index   (->> entries (mapv (juxt ->war #(.getPath (core/tmpfile %)))))]
          (util/info "Writing %s...\n" (.getName warfile))
          (pod/call-worker
            `(boot.jar/spit-jar! ~(.getPath warfile) ~index {} nil))
          (-> fileset (core/rm! entries) (core/add-resource! tgt) core/commit!))))))

(core/deftask zip
  "Build a zip file for the project.

  The include and exclude options specify sets of regular expressions (strings)
  that will be used to filter the entries. If no filters are specified then all
  entries are added to the zip file."

  [f file PATH        str       "The target zip file name."
   i include REGEX       #{str} "The set of regexes that paths must match."
   x exclude REGEX       #{str} "The set of regexes that paths must not match."]

  (let [tgt (core/temp-dir!)]
    (core/with-pre-wrap fileset
      (core/empty-dir! tgt)
      (let [zipname (or file "project.zip")
            zipfile (io/file tgt zipname)]
        (when-not (.exists zipfile)
          (let [keep?   (partial file/keep-filters? include exclude)
                entries (->> (core/output-files fileset) (filter (comp keep? core/tmpfile)))
                index   (->> entries (map (juxt core/tmppath #(.getPath (core/tmpfile %)))))]
            (util/info "Writing %s...\n" (.getName zipfile))
            (pod/call-worker
              `(boot.jar/spit-zip! ~(.getPath zipfile) ~index))
            (-> fileset (core/rm! entries) (core/add-resource! tgt) core/commit!)))))))

(core/deftask install
  "Install project jar to local Maven repository.

  The file option allows installation of arbitrary jar files. If no file option
  is given then any jar artifacts created during the build will be installed.

  Note that installation requires the jar to contain a pom.xml file."

  [f file PATH str "The jar file to install."]

  (core/with-pre-wrap fileset
    (util/with-let [_ fileset]
      (let [jarfiles (or (and file [(io/file file)])
                         (->> (core/output-files fileset)
                              (core/by-ext [".jar"])))]
        (when-not (seq jarfiles) (throw (Exception. "can't find jar file")))
        (doseq [jarfile (map core/tmpfile jarfiles)]
          (util/info "Installing %s...\n" (.getName jarfile))
          (pod/call-worker
            `(boot.aether/install ~(core/get-env) ~(.getPath jarfile))))))))

(core/deftask push
  "Deploy jar file to a Maven repository.

  The repo option is required. If the file option is not specified the task will
  look for jar files created by the build pipeline. The jar file(s) must contain
  pom.xml entries."

  [f file PATH            str  "The jar file to deploy."
   g gpg-sign             bool "Sign jar using GPG private key."
   k gpg-user-id NAME     str  "The name used to find the GPG key."
   K gpg-keyring PATH     str  "The path to secring.gpg file to use for signing."
   p gpg-passphrase PASS  str  "The passphrase to unlock GPG signing key."
   r repo ALIAS           str  "The alias of the deploy repository."
   t tag                  bool "Create git tag for this version."
   B ensure-branch BRANCH str  "The required current git branch."
   C ensure-clean         bool "Ensure that the project git repo is clean."
   R ensure-release       bool "Ensure that the current version is not a snapshot."
   S ensure-snapshot      bool "Ensure that the current version is a snapshot."
   T ensure-tag TAG       str  "The SHA1 of the commit the pom's scm tag must contain."
   V ensure-version VER   str  "The version the jar's pom must contain."]

  (let [tgt (core/temp-dir!)]
    (core/with-pre-wrap fileset
      (util/with-let [_ fileset]
        (core/empty-dir! tgt)
        (let [jarfiles (or (and file [(io/file file)])
                           (->> (core/output-files fileset)
                                (core/by-ext [".jar"])))
              repo-map (->> (core/get-env :repositories) (into {}))
              r        (get repo-map repo)]
          (when-not (and r (seq jarfiles))
            (throw (Exception. "missing jar file or repo not found")))
          (doseq [f (map core/tmpfile jarfiles)]
            (let [{{t :tag} :scm
                   v :version} (pod/call-worker `(boot.pom/pom-xml-parse ~(.getPath f)))
                  b            (util/guard (git/branch-current))
                  clean?       (util/guard (git/clean?))
                  snapshot?    (.endsWith v "-SNAPSHOT")
                  artifact-map (when gpg-sign
                                 (util/info "Signing %s...\n" (.getName f))
                                 (helpers/sign-jar tgt f gpg-passphrase gpg-keyring gpg-user-id))]
              (assert (or (not ensure-branch) (= b ensure-branch))
                      (format "current git branch is %s but must be %s" b ensure-branch))
              (assert (or (not ensure-clean) clean?)
                      "project repo is not clean")
              (assert (or (not ensure-release) (not snapshot?))
                      (format "not a release version (%s)" v))
              (assert (or (not ensure-snapshot) snapshot?)
                      (format "not a snapshot version (%s)" v))
              (assert (or (not ensure-tag) (= t ensure-tag))
                      (format "scm tag in pom doesn't match (%s, %s)" t ensure-tag))
              (assert (or (not ensure-version) (= v ensure-version))
                      (format "jar version doesn't match project version (%s, %s)" v ensure-version))
              (when tag
                (util/info "Creating tag %s...\n" v)
                (git/tag v "release"))
              (util/info "Deploying %s...\n" (.getName f))
              (pod/call-worker
                `(boot.aether/deploy ~(core/get-env) ~[repo r] ~(.getPath f) ~artifact-map)))))))))<|MERGE_RESOLUTION|>--- conflicted
+++ resolved
@@ -156,13 +156,9 @@
                 (when-not (empty? changed)
                   (binding [*out* (if quiet (new java.io.StringWriter) *out*)
                             *err* (if quiet (new java.io.StringWriter) *err*)]
-<<<<<<< HEAD
                     (core/reset-build!)
-                    (reset! return (-> fileset core/reset-fileset! core/commit! next-task))
-=======
-                    (try (-> event core/prep-build! continue)
+                    (try (reset! return (-> fileset core/reset-fileset! core/commit! next-task))
                          (catch Throwable ex (util/print-ex ex)))
->>>>>>> 645d8878
                     (util/info "Elapsed time: %.3f sec\n\n" (float (/ (etime) 1000)))))
                 (recur (util/guard [(.take q)]))))))
         (.invoke @pod/worker-pod "boot.watcher/stop-watcher" k)
