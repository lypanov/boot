--- conflicted
+++ resolved
@@ -81,11 +81,7 @@
               `(boot.notify/failure! ~theme ~failure))
             (throw t)))))))
 
-<<<<<<< HEAD
 (core/deftask print-env
-=======
-(core/deftask env
->>>>>>> 494adc5a
   "Print the boot environment map."
   []
   (core/with-pre-wrap (prn (core/get-env))))
