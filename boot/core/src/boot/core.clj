--- conflicted
+++ resolved
@@ -14,19 +14,11 @@
     [boot.util                   :as util]
     [boot.from.clojure.tools.cli :as cli])
   (:import
-<<<<<<< HEAD
    [java.net URLClassLoader URL]
    java.lang.management.ManagementFactory
    [java.util.concurrent LinkedBlockingQueue TimeUnit]))
 
 (declare temp-dir watch-dirs sync! on-env! get-env set-env!)
-=======
-    [java.net URLClassLoader URL]
-    java.lang.management.ManagementFactory))
-
-(declare get-env set-env! add-sync! boot-env on-env! merge-env!
-         tgt-files rsc-files relative-path)
->>>>>>> 3c9f7de6
 
 (declare ^{:dynamic true :doc "The running version of boot app."}      *app-version*)
 (declare ^{:dynamic true :doc "The running version of boot core."}     *boot-version*)
@@ -391,111 +383,7 @@
         (format "value not readable by Clojure reader\n%s => %s" (pr-str k) (pr-str v)))
       (swap! boot-env update-in [k] (partial merge-env! k) v @boot-env))))
 
-<<<<<<< HEAD
 ;; ## Defining Tasks
-=======
-(defn add-sync!
-  "Specify directories to sync after build event. The `dst` argument is the
-  destination directory. The `srcs` are an optional list of directories whose
-  contents will be copied into `dst`. The `add-sync!` function is associative.
-
-  Example:
-
-    ;; These are equivalent:
-    (add-sync! bar [baz baf])
-    (do (add-sync! bar [baz]) (add-sync! bar [baf]))
-  "
-  [dst & [srcs]]
-  (tmp/add-sync! @tmpregistry dst srcs))
-
-;; ## Task helpers – managed temp files
-
-(defn tmpfile?
-  "Returns truthy if the file f is a tmpfile managed by the tmpregistry."
-  [f]
-  (tmp/tmpfile? @tmpregistry f))
-
-(defn mktmpdir!
-  "Create a temp directory and return its `File` object. If `mktmpdir!` has
-  already been called with the given `key` the directory's contents will be
-  deleted."
-  ([] (mktmpdir! (keyword "boot.core" (str (gensym)))))
-  ([key] (tmp/mkdir! @tmpregistry key)))
-
-(def ^:private tgtdirs
-  "Atom containing a vector of File objects–directories created by `mktgtdir!`.
-  This atom is managed by boot and shouldn't be manipulated directly."
-  (atom []))
-
-(defn tgtdir?
-  "Returns `f` if it was created by `mktgtdir!`, otherwise nil."
-  [f]
-  (when (contains? (set @tgtdirs) f) f))
-
-(defn mktgtdir!
-  "Create a tempdir managed by boot into which tasks can emit artifacts. See
-  https://github.com/boot-clj/boot#boot-managed-directories for more info."
-  ([] (mktgtdir! (keyword "boot.core" (str (gensym)))))
-  ([key] (util/with-let [f (mktmpdir! key)]
-           (swap! tgtdirs conj f)
-           (set-env! :src-paths #(conj % (.getPath f)))
-           (add-sync! (get-env :tgt-path) #{(.getPath f)}))))
-
-(defn mksrcdir!
-  "Create a tmpdir managed by boot into which tasks can emit artifacts which
-  are constructed in order to be intermediate source files but not intended to
-  be synced to the project `:tgt-path`. See https://github.com/boot-clj/boot#boot-managed-directories
-  for more info."
-  ([] (mksrcdir! (keyword "boot.core" (str (gensym)))))
-  ([key] (util/with-let [f (mktmpdir! key)]
-           (set-env! :src-paths #(conj % (.getPath f))))))
-
-(defn mkrscdir!
-  "Create a tmpdir managed by boot into which tasks can emit files which are
-  to be resources. Resources are not compiled or processed by build tasks, but
-  are included in the final packaged artifact. These resource directories are
-  not emptied by boot for each build cycle."
-  ([] (mkrscdir! (keyword "boot.core" (str (gensym)))))
-  ([key] (util/with-let [f (mktmpdir! key)]
-           (set-env! :src-paths #(conj % (.getPath f)))
-           (set-env! :rsc-paths #(conj % (.getPath f)))
-           (add-sync! (get-env :tgt-path) #{(.getPath f)}))))
-
-(def ^:private consumed-files (atom #{}))
-
-(defn consume-file!
-  "FIXME: document this"
-  [& fs]
-  (->> fs
-    (map #(.getCanonicalFile (io/file %)))
-    (remove tmpfile?)
-    (swap! consumed-files into)))
-
-(defn consumed-file?
-  "FIXME: document this"
-  [f]
-  (contains? @consumed-files (.getCanonicalFile (io/file f))))
-
-(defn sync!
-  "When called with no arguments it triggers the syncing of directories added
-  via `add-sync!`. This is used internally by boot. When called with `dest` dir
-  and a number of `srcs` directories it syncs files from the src dirs to the
-  dest dir, overlaying them on top of each other.
-
-  When called with no arguments directories will be synced only if there are
-  artifacts in target directories to sync. If there are none `sync!` does
-  nothing."
-  ([]
-     (let [tgtpath  (get-env :tgt-path)
-           delete?  (not-any? #(= tgtpath %) (get-env :src-paths))]
-       (when-not (every? empty? [(tgt-files) (rsc-files)])
-         (binding [file/*sync-delete* delete?
-                   file/*ignore* consumed-file?]
-           (tmp/sync! @tmpregistry)))))
-  ([dest & srcs]
-     (binding [file/*ignore* consumed-file?]
-       (apply file/sync :hash dest srcs))))
->>>>>>> 3c9f7de6
 
 (defmacro deftask
   "Define a boot task."
@@ -673,77 +561,6 @@
 (defn git-files [& {:keys [untracked]}]
   (git/ls-files :untracked untracked))
 
-<<<<<<< HEAD
-=======
-(defn tgt-files
-  "Returns a seq of java.io.File objects--the contents of directories created
-  by tasks via the mktgtdir! function above."
-  []
-  (let [want? #(and (.isFile %) (not (consumed-file? %)))]
-    (->> @tgtdirs (mapcat file-seq) (filter want?) set)))
-
-(defn src-files
-  "Returns a set of java.io.File objects--the contents of directories in the
-  :src-paths boot environment as specified by the user. Note that this does not
-  include temp files."
-  []
-  (let [want? #(and (.isFile %) (not (consumed-file? %)))]
-    (->> :src-paths get-env (map io/file) (remove tmpfile?) (mapcat file-seq) (filter want?) set)))
-
-(defn src-files*
-  "Returns a set of java.io.File objects--the contents of directories in
-  the :src-paths boot environment other than those specified by the user via
-  set-env!."
-  []
-  (let [want? #(and (.isFile %) (not (consumed-file? %)))]
-    (->> :src-paths get-env (map io/file) (filter tmpfile?) (mapcat file-seq) (filter want?) set)))
-
-(defn src-files+
-  "Returns a set of java.io.File objects--the union of (src-files) and
-  (src-files*)."
-  []
-  (into (src-files) (src-files*)))
-
-(defn rsc-files
-  "Returns a set of java.io.File objects--the contents of directories in the
-  :rsc-paths boot environment. Note that this includes directories created by
-  tasks via the mkrscdir! function above."
-  []
-  (let [want? #(and (.isFile %) (not (consumed-file? %)))]
-    (->> :rsc-paths get-env (map io/file) (mapcat file-seq) (filter want?) set)))
-
-(defn all-files
-  "Returns a set of java.io.File objects--the contents of all directories that
-  have either source or resource files, including both project source and temp
-  files. This is the union of (src-files+) and (rsc-files)."
-  []
-  (into (src-files+) (rsc-files)))
-
-#_(defn newer?
-  "Given a seq of source file objects `srcs` and a number of `artifact-dirs`
-  directory file objects, returns truthy when any file in `srcs` is newer than
-  any file in any of the `artifact-dirs`."
-  [srcs & artifact-dirs]
-  (let [mod      #(.lastModified %)
-        file?    #(.isFile %)
-        smod     (->> srcs (filter file?) (map mod))
-        omod     (->> artifact-dirs (mapcat file-seq) (filter file?) (map mod))
-        missing? (not (and (seq smod) (seq omod)))]
-    (when (or missing? (< (apply min omod) (apply max smod))) srcs)))
-
-(defn relative-path
-  "Get the path of a source file relative to the source directory it's in."
-  [f]
-  (->> (concat (get-env :src-paths) (get-env :rsc-paths))
-    (map #(.getPath (file/relative-to (io/file %) (io/file f))))
-    (some #(and (not= f (io/file %)) (util/guard (io/as-relative-path %)) %))))
-
-(defn resource-path
-  "FIXME: document this"
-  [f]
-  (->> f relative-path file/split-path (string/join "/")))
-
->>>>>>> 3c9f7de6
 (defn file-filter
   "A file filtering function factory. FIXME: more documenting here."
   [mkpred]
