(ns boot.core
  "The boot core API."
  (:require
   [clojure.java.io             :as io]
   [clojure.set                 :as set]
   [clojure.walk                :as walk]
   [clojure.repl                :as repl]
   [clojure.string              :as string]
   [boot.pod                    :as pod]
   [boot.git                    :as git]
   [boot.cli                    :as cli2]
   [boot.file                   :as file]
   [boot.tmpregistry            :as tmp]
   [boot.util                   :as util]
   [boot.from.clojure.tools.cli :as cli])
  (:import
   [java.net URLClassLoader URL]
   java.lang.management.ManagementFactory
   [java.util.concurrent LinkedBlockingQueue TimeUnit]))

(declare get-env set-env! boot-env on-env! merge-env!
  tgt-files rsc-files relative-path watch-dirs mksrcdir! mkrscdir!)

(declare ^{:dynamic true :doc "The running version of boot app."}      *app-version*)
(declare ^{:dynamic true :doc "The running version of boot core."}     *boot-version*)
(declare ^{:dynamic true :doc "Command line options for boot itself."} *boot-opts*)
(declare ^{:dynamic true :doc "Count of warnings during build."}       *warnings*)

;; ## Utility Functions
;;
;; _These functions are used internally by boot and are not part of the public API._

(def ^:private tmpregistry    (atom nil))
(def ^:private cleanup-fns    (atom []))
(def ^:private boot-env       (atom nil))
(def ^:private tgtdirs        (atom []))
(def ^:private consumed-files (atom #{}))

<<<<<<< HEAD
(def ^:private src-watcher    (atom (constantly nil)))
(def ^:private user-src-paths (atom #{}))
(def ^:private user-rsc-paths (atom #{}))

(def ^:private user-src-dir   (atom nil))
(def ^:private user-rsc-dir   (atom nil))
(def ^:private tmp-src-dirs   (atom #{}))
(def ^:private tmp-dat-dirs   (atom #{}))
(def ^:private tmp-rsc-dirs   (atom #{}))
(def ^:private tmp-tgt-dirs   (atom #{}))
(def ^:private tmp-tmp-dirs   (atom #{}))

(def ^:private backup-dirs    (atom {}))

(defn- set-user-dirs!
  [type dirs]
  (@src-watcher)
  (-> (case type :src user-src-paths :rsc user-rsc-paths) (swap! into dirs))
  (reset! src-watcher
    (->> (fn [_]
           (apply file/sync :time @user-src-dir @user-src-paths)
           (apply file/sync :time @user-rsc-dir @user-rsc-paths))
      (watch-dirs (set/union user-src-paths user-rsc-paths)))))

(defn- restore-backups!
  (doseq [[orig backup] @backup-dirs]
    (file/sync :time orig backup))
  (reset! backup-dirs {}))

(defn- cleanup!
  [stopper & args]
  (doseq [f @cleanup-fns] (f))
  (reset! cleanup-fns [])
  (when (seq args) (util/guard (apply stopper args))))
=======
(defn- do-cleanup!
  []
  (doseq [f @cleanup-fns] (util/guard (f)))
  (reset! cleanup-fns []))
>>>>>>> 97256ff0

(defn- printable-readable?
  "FIXME: document"
  [form]
  (or (nil? form) (false? form) (try (read-string (pr-str form)) (catch Throwable _))))

(defn- rm-clojure-dep
  "FIXME: document"
  [deps]
  (vec (remove (comp (partial = 'org.clojure/clojure) first) deps)))

(defn- add-dependencies!
  "Add Maven dependencies to the classpath, fetching them if necessary."
  [old new env]
  (->> new rm-clojure-dep (assoc env :dependencies) pod/add-dependencies)
  new)

(defn- add-directories!
  "Add URLs (directories or jar files) to the classpath."
  [dirs]
  (doseq [dir dirs] (pod/add-classpath dir)))

(defn- configure!*
  "Performs side-effects associated with changes to the env atom. Boot adds this
  function as a watcher on it."
  [old new]
  (doseq [k (set/union (set (keys old)) (set (keys new)))]
    (let [o (get old k ::noval)
          n (get new k ::noval)]
      (if (not= o n) (on-env! k o n new)))))

(defn- add-wagon!
  "FIXME: document this."
  ([maven-coord scheme-map]
     (add-wagon! nil [maven-coord] (get-env) scheme-map))
  ([old new env]
     (add-wagon! old new env nil))
  ([old new env scheme-map]
     (doseq [maven-coord new]
       (pod/call-worker
         `(boot.aether/add-wagon ~env ~maven-coord ~scheme-map)))
     new))

(defn- order-set-env-keys
  "FIXME: document"
  [kvs]
  (let [dk :dependencies]
    (->> kvs (sort-by first #(cond (= %1 dk) 1 (= %2 dk) -1 :else 0)))))

(defn- parse-task-opts
  "FIXME: document"
  [argv spec]
  (loop [opts [] [car & cdr :as argv] argv]
    (if-not car
      [opts argv]
      (let [opts* (conj opts car)
            parsd (cli/parse-opts opts* spec :in-order true)]
        (if (seq (:arguments parsd)) [opts argv] (recur opts* cdr))))))

;; ## Boot Environment
;;
;; _These functions are used internally by boot and are not part of the public
;; API._

(defn watch-dirs
  "Watches dirs for changes and calls callback with set of changed files
  when file(s) in these directories are modified. Returns a thunk which
  will stop the watcher.

  The watcher uses the somewhat quirky native filesystem event APIs. A
  debounce option is provided (in ms, default 10) which can be used to
  tune the watcher sensitivity."
  [callback dirs & {:keys [debounce]}]
  (pod/require-in-pod @pod/worker-pod "boot.watcher")
  (let [q        (LinkedBlockingQueue.)
        watchers (map file/make-watcher dirs)
        paths    (into-array String dirs)
        k        (.invoke @pod/worker-pod "boot.watcher/make-watcher" q paths)]
    (future
      (loop [ret (util/guard [(.take q)])]
        (when ret
          (if-let [more (.poll q (or debounce 10) TimeUnit/MILLISECONDS)]
            (recur (conj ret more))
            (let [changed (->> (map #(%) watchers)
                            (reduce (partial merge-with set/union)) :time set)]
              (when-not (empty? changed) (callback changed))
              (recur (util/guard [(.take q)])))))))
    #(.invoke @pod/worker-pod "boot.watcher/stop-watcher" k)))

(defn init!
  "Initialize the boot environment. This is normally run once by boot at startup.
  There should be no need to call this function directly."
  []
  (reset! tmpregistry  (tmp/init! (tmp/registry (io/file ".boot" "tmp"))))
  (reset! user-src-dir (mksrcdir!))
  (reset! user-rsc-dir (mkrscdir!))
  (doto boot-env
<<<<<<< HEAD
    (reset! {:dependencies []
             :src-paths    #{}
             :rsc-paths    #{}
             :tgt-path     "target"
             :repositories [["clojars"       "http://clojars.org/repo/"]
                            ["maven-central" "http://repo1.maven.org/maven2/"]]})
    (add-watch ::boot #(configure!* %3 %4))))
=======
    (reset!
      (->> (apply hash-map kvs)
        (merge {:dependencies []
                :src-paths    #{}
                :rsc-paths    #{}
                :tgt-path     "target"
                :repositories [["clojars"       "http://clojars.org/repo/"]
                               ["maven-central" "http://repo1.maven.org/maven2/"]]})))
    (add-watch ::boot #(configure!* %3 %4)))
  (pod/add-shutdown-hook! do-cleanup!))
>>>>>>> 97256ff0

(defmulti on-env!
  "Event handler called when the boot atom is modified. This handler is for
  performing side-effects associated with maintaining the application state in
  the boot atom. For example, when `:src-paths` is modified the handler adds
  the new directories to the classpath."
  (fn [key old-value new-value env] key) :default ::default)

(defmethod on-env! ::default  [key old new env] nil)
(defmethod on-env! :src-paths [key old new env] (add-directories! (set/difference new old)))
(defmethod on-env! :rsc-paths [key old new env] (add-sync! (get-env :tgt-path) (set/difference new old)))

(defmulti merge-env!
  "This function is used to modify how new values are merged into the boot atom
  when `set-env!` is called. This function's result will become the new value
  associated with the given `key` in the boot atom."
  (fn [key old-value new-value env] key) :default ::default)

(defmethod merge-env! ::default     [key old new env] new)
(defmethod merge-env! :src-paths    [key old new env] (into (or old #{}) new))
(defmethod merge-env! :dependencies [key old new env] (add-dependencies! old new env))
(defmethod merge-env! :wagons       [key old new env] (add-wagon! old new env))

;; ## Boot API Functions
;;
;; _Functions provided for use in boot tasks._

;; ## Boot Environment Management Functions

(defn get-env
  "Returns the value associated with the key `k` in the boot environment, or
  `not-found` if the environment doesn't contain key `k` and `not-found` was
  given. Calling this function with no arguments returns the environment map."
  [& [k not-found]]
  (if k (get @boot-env k not-found) @boot-env))

(defn set-env!
  "Update the boot environment atom `this` with the given key-value pairs given
  in `kvs`. See also `on-env!` and `merge-env!`. The values in the env map must
  be both printable by the Clojure printer and readable by its reader. If the
  value for a key is a function, that function will be applied to the current
  value of that key and the result will become the new value (similar to how
  clojure.core/update-in works."
  [& kvs]
  (doseq [[k v] (order-set-env-keys (partition 2 kvs))]
    (let [v (if-not (fn? v) v (v (get-env k)))]
      (assert (printable-readable? v)
        (format "value not readable by Clojure reader\n%s => %s" (pr-str k) (pr-str v)))
      (swap! boot-env update-in [k] (partial merge-env! k) v @boot-env))))

;; ## Task helpers – managed temp files

(defn tmpfile?
  "Returns truthy if the file f is a tmpfile managed by the tmpregistry."
  [f]
  (tmp/tmpfile? @tmpregistry f))

(defn mktmpdir!
  [& [key]]
  (tmp/mkdir! @tmpregistry (or key (keyword "boot.core" (str (gensym))))))

(defn mktgtdir!
  [& [key]]
  (util/with-let [f (mktmpdir! key)]
    (swap! tmp-tgt-dirs conj f)
    (set-env! :directories #(conj % (.getPath f)))))

(defn mksrcdir!
  [& [key]]
  (util/with-let [f (mktmpdir! key)]
    (swap! tmp-src-dirs conj f)
    (set-env! :directories #(conj % (.getPath f)))))

(defn mkdatdir!
  [& [key]]
  (util/with-let [f (mktmpdir! key)]
    (swap! tmp-dat-dirs conj f)
    (set-env! :directories #(conj % (.getPath f)))))

(defn mkrscdir!
  [& [key]]
  (util/with-let [f (mktmpdir! key)]
    (swap! tmp-rsc-dirs conj f)
    (set-env! :directories #(conj % (.getPath f)))))

(defn delete-file!
  "FIXME: document this"
  [& fs]
  (->> fs
    (map #(.getCanonicalFile (io/file %)))
    (remove tmpfile?)
    (swap! consumed-files into)))

(defn sync!
  "FIXME: document this."
  ([] (apply file/sync :time
        (get-env :tgt-path)
        (set/union #{@user-rsc-dir} @tmp-rsc-dirs @tmp-tgt-dirs)))
  ([dest & srcs] (apply file/sync :time dest srcs)))

(defmacro deftask
  "Define a boot task."
  [sym doc argspec & body]
  `(cli2/defclifn ~(vary-meta sym assoc ::task true) ~doc ~argspec ~@body))

(defmacro cleanup
  "Evaluate body after tasks have been run. This macro is meant to be called
  from inside a task definition, and is provided as a means to shutdown or
  clean up persistent resources created by the task (eg. threads, files, etc.)"
  [& body]
  `(swap! @#'boot.core/cleanup-fns conj (fn [] ~@body)))

(defn make-event
  "Creates a new event map with base info about the build event. If the `event`
  argument is given the new event map is merged into it. This event map is what
  is passed down through the handler functions during the build."
  ([] (make-event {}))
  ([event] (merge event {:id (gensym) :time (System/currentTimeMillis)})))

(defn prep-build!
  "FIXME: document"
  [& args]
  (doseq [f (scoped-dirs)] (tmp/make-file! ::tmp/dir f))
  (reset! *warnings* 0)
  (apply make-event args))

(defn construct-tasks
  "FIXME: document"
  [& argv]
  (loop [ret [] [op-str & args] argv]
    (if-not op-str
      (apply comp (filter fn? ret))
      (let [op (-> op-str symbol resolve)]
        (when-not (and op (:boot.core/task (meta op)))
          (throw (IllegalArgumentException. (format "No such task (%s)" op-str))))
        (let [spec   (:argspec (meta op))
              parsed (cli/parse-opts args spec :in-order true)]
          (when (seq (:errors parsed))
            (throw (IllegalArgumentException. (string/join "\n" (:errors parsed)))))
          (let [[opts argv] (parse-task-opts args spec)]
            (recur (conj ret (apply (var-get op) opts)) argv)))))))

(defn run-tasks
  "FIXME: document"
  [task-stack]
  (binding [*warnings* (atom 0)]
    ((task-stack #(do (sync!) %)) (prep-build!))))

(defmacro boot
  "Builds the project as if `argv` was given on the command line."
  [& argv]
  (let [->list #(cond (seq? %) % (vector? %) (seq %) :else (list %))
        ->app  (fn [xs] `(apply comp (filter fn? [~@xs])))]
    `(try @(future
             (run-tasks
               ~(if (every? string? argv)
                  `(apply construct-tasks [~@argv])
                  (->app (map ->list argv)))))
          (finally (#'do-cleanup!)))))

;; ## Low-Level Tasks / Task Helpers

(def ^:dynamic *event*    nil)

(defn pre-wrap
  "This task applies `f` to the event map and any `args`, and then passes the
  result to its continuation."
  [f & args]
  (fn [continue]
    (fn [event]
      (continue (apply f event args)))))

(defmacro with-pre-wrap
  "Emits a task wherein `body` expressions are evaluated for side effects before
  calling the continuation."
  [& body]
  `(fn [continue#]
     (fn [event#]
       (binding [*event* event#]
         ~@body)
       (continue# event#))))

(defn post-wrap
  "This task calls its continuation and then applies `f` to it and any `args`,
  returning the result."
  [f & args]
  (fn [continue]
    (fn [event]
      (apply f (continue event) args))))

(defmacro with-post-wrap
  "Emits a task wherein `body` expressions are evaluated for side effects after
  calling the continuation."
  [& body]
  `(fn [continue#]
     (fn [event#]
       (continue# event#)
       (binding [*event* event#]
         ~@body))))

;; ## Task Configuration Macros

(defmacro replace-task!
  "Given a number of binding form and function pairs, this macro alters the
  root bindings of task vars, replacing their values with the given functions.

  Example:

  (replace-task!
    [r repl] (fn [& xs] (apply r :port 12345 xs))
    [j jar]  (fn [& xs] (apply j :manifest {\"howdy\" \"world\"} xs)))"
  [& replacements]
  `(do ~@(for [[[bind task] expr] (partition 2 replacements)]
           `(alter-var-root (var ~task) (fn [~bind] ~expr)))))

(defmacro disable-task!
  "Disables the given tasks by replacing them with the identity task.

  Example:

  (disable-task! repl jar)"
  [& tasks]
  `(do ~@(for [task tasks]
           `(replace-task! [t# ~task] (fn [& _#] identity)))))

(defmacro task-options!
  "Given a number of task/vector-of-curried-arguments pairs, replaces the root
  bindings of the tasks with their curried values.

  Example:

  (task-options!
    repl [:port 12345]
    jar  [:manifest {:howdy \"world\"}])"
  [& task-option-pairs]
  `(do ~@(for [[task opts] (partition 2 task-option-pairs)]
           `(replace-task! [t# ~task]
              (fn [& xs#] (apply t# (concat ~opts xs#)))))))

;; ## Public Utility Functions

(defn json-generate
  "Same as cheshire.core/generate-string."
  [x & [opt-map]]
  (pod/call-worker
    `(cheshire.core/generate-string ~x ~opt-map)))

(defn json-parse
  "Same as cheshire.core/parse-string."
  [x & [key-fn]]
  (pod/call-worker
    `(cheshire.core/parse-string ~x ~key-fn)))

(defn yaml-generate
  "Same as clj-yaml.core/generate-string."
  [x]
  (pod/call-worker
    `(clj-yaml.core/generate-string ~x)))

(defn yaml-parse
  "Same as clj-yaml.core/parse-string."
  [x]
  (pod/call-worker
    `(clj-yaml.core/parse-string ~x)))

(defn touch
  "Same as the Unix touch(1) program."
  [f]
  (.setLastModified f (System/currentTimeMillis)))

(defn git-files [& {:keys [untracked]}]
  (git/ls-files :untracked untracked))

(defn input-dirs
  "FIXME: document this."
  []
  (set/union #{@user-src-dir @user-rsc-dir} @tmp-src-dirs @tmp-rsc-dirs @tmp-tgt-dirs))

(defn input-dir?
  "FIXME: document this."
  [dir]
  (some #(file/parent? (io/file %) (io/file dir)) (input-dirs)))

(defn output-dirs
  "FIXME: document this."
  []
  (set/union #{@user-rsc-dir} @tmp-rsc-dirs @tmp-tgt-dirs))

(defn output-dir?
  "FIXME: document this."
  [dir]
  (some #(file/parent? (io/file %) (io/file dir)) (output-dirs)))

(defn scoped-dirs
  "FIXME: document this."
  []
  (set/union @tmp-tgt-dirs @tmp-dat-dirs))

(defn scoped-dir?
  "FIXME: document this."
  [dir]
  (some #(file/parent? (io/file %) (io/file dir)) (scoped-dirs)))

(defn restored-dirs
  "FIXME: document this."
  []
  (set/union #{@user-src-dir @user-rsc-dir} @tmp-src-dirs @tmp-rsc-dirs))

(defn restored-dir?
  "FIXME: document this."
  [dir]
  (some #(file/parent? (io/file %) (io/file dir)) (restored-dirs)))

(defn tmp-dirs
  "FIXME: document this."
  []
  @tmp-tmp-dirs)

(defn tmp-dir?
  "FIXME: document this."
  [dir]
  (some #(file/parent? (io/file %) (io/file dir)) (tmp-dirs)))

(defn all-dirs
  "FIXME: document this."
  []
  (set/union (input-dirs) (output-dirs) (tmp-dirs)))

(defn input-files
  "FIXME: document this."
  []
  (->> (input-dirs) (mapcat file-seq) set))

(defn output-files
  "FIXME: document this."
  []
  (->> (output-dirs) (mapcat file-seq) set))

(defn relative-path
  "Get the path of a source file relative to the source directory it's in."
  [f]
  (->> (all-dirs)
    (map #(.getPath (file/relative-to (io/file %) (io/file f))))
    (some #(and (not= f (io/file %)) (util/guard (io/as-relative-path %)) %))))

(defn resource-path
  "FIXME: document this"
  [f]
  (->> f relative-path file/split-path (string/join "/")))

(defn file-filter
  "A file filtering function factory. FIXME: more documenting here."
  [mkpred]
  (fn [criteria files & [negate?]]
    ((if negate? remove filter)
     #(some identity ((apply juxt (map mkpred criteria)) (io/file %))) files)))

(defn by-name
  "This function takes two arguments: `names` and `files`, where `names` is
  a seq of file name strings like `[\"foo.clj\" \"bar.xml\"]` and `files` is 
  a seq of file objects. Returns a seq of the files in `files` which have file
  names listed in `names`."
  [names files & [negate?]]
  ((file-filter #(fn [f] (= (.getName f) %))) names files negate?))

(defn not-by-name
  "This function is the same as `by-name` but negated."
  [names files]
  (by-name names files true))

(defn by-ext
  "This function takes two arguments: `exts` and `files`, where `exts` is a seq
  of file extension strings like `[\".clj\" \".cljs\"]` and `files` is a seq of
  file objects. Returns a seq of the files in `files` which have file extensions
  listed in `exts`."
  [exts files & [negate?]]
  ((file-filter #(fn [f] (.endsWith (.getName f) %))) exts files negate?))

(defn not-by-ext
  "This function is the same as `by-ext` but negated."
  [exts files]
  (by-ext exts files true))

(defn by-re
  "This function takes two arguments: `res` and `files`, where `res` is a seq
  of regex patterns like `[#\"clj$\" #\"cljs$\"]` and `files` is a seq of
  file objects. Returns a seq of the files in `files` whose names match one of
  the regex patterns in `res`."
  [res files & [negate?]]
  ((file-filter #(fn [f] (re-find % (.getName f)))) res files negate?))

(defn not-by-re
  "This function is the same as `by-re` but negated."
  [res files]
  (by-re res files true))<|MERGE_RESOLUTION|>--- conflicted
+++ resolved
@@ -36,7 +36,6 @@
 (def ^:private tgtdirs        (atom []))
 (def ^:private consumed-files (atom #{}))
 
-<<<<<<< HEAD
 (def ^:private src-watcher    (atom (constantly nil)))
 (def ^:private user-src-paths (atom #{}))
 (def ^:private user-rsc-paths (atom #{}))
@@ -66,17 +65,10 @@
     (file/sync :time orig backup))
   (reset! backup-dirs {}))
 
-(defn- cleanup!
-  [stopper & args]
-  (doseq [f @cleanup-fns] (f))
-  (reset! cleanup-fns [])
-  (when (seq args) (util/guard (apply stopper args))))
-=======
 (defn- do-cleanup!
   []
   (doseq [f @cleanup-fns] (util/guard (f)))
   (reset! cleanup-fns []))
->>>>>>> 97256ff0
 
 (defn- printable-readable?
   "FIXME: document"
@@ -174,26 +166,14 @@
   (reset! user-src-dir (mksrcdir!))
   (reset! user-rsc-dir (mkrscdir!))
   (doto boot-env
-<<<<<<< HEAD
     (reset! {:dependencies []
              :src-paths    #{}
              :rsc-paths    #{}
              :tgt-path     "target"
              :repositories [["clojars"       "http://clojars.org/repo/"]
                             ["maven-central" "http://repo1.maven.org/maven2/"]]})
-    (add-watch ::boot #(configure!* %3 %4))))
-=======
-    (reset!
-      (->> (apply hash-map kvs)
-        (merge {:dependencies []
-                :src-paths    #{}
-                :rsc-paths    #{}
-                :tgt-path     "target"
-                :repositories [["clojars"       "http://clojars.org/repo/"]
-                               ["maven-central" "http://repo1.maven.org/maven2/"]]})))
     (add-watch ::boot #(configure!* %3 %4)))
   (pod/add-shutdown-hook! do-cleanup!))
->>>>>>> 97256ff0
 
 (defmulti on-env!
   "Event handler called when the boot atom is modified. This handler is for
